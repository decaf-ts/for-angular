--- conflicted
+++ resolved
@@ -6,21 +6,14 @@
   model,
   Model,
   ModelArg,
+  password,
   required,
   url,
-  password,
-  list,
-  maxlength,
-  eq,
 } from '@decaf-ts/decorator-validation';
-import { uielement, uilistprop, uimodel, uiprop } from '@decaf-ts/ui-decorators';
+import { uielement, uimodel, uiprop } from '@decaf-ts/ui-decorators';
 import { CategoryModel } from './CategoryModel';
 
-<<<<<<< HEAD
-@uimodel('ngx-decaf-crud-form', { test: 'asdf' })
-=======
 @uimodel('ngx-decaf-crud-form')
->>>>>>> d3a00a3f
 @model()
 export class ForAngularModel extends Model {
 
@@ -57,15 +50,8 @@
   gender!: string;
 
   @required()
-<<<<<<< HEAD
-  @uielement('ngx-decaf-crud-field', {
-    label: 'demo.birthdate.label',
-    format: 'YYYY-MM-DD',
-  })
-=======
   @date('yyyy-MM-dd')
   @uielement('ngx-decaf-crud-field', { label: 'demo.birthdate.label' })
->>>>>>> d3a00a3f
   birthdate!: Date;
 
   @required()
@@ -82,17 +68,9 @@
 
   @required()
   @password()
-  @eq('confirmPassword')
   @uielement('ngx-decaf-crud-field', { label: 'demo.password.label' })
   password!: string;
 
-<<<<<<< HEAD
-  @required()
-  @password()
-  @eq('password')
-  @uielement('ngx-decaf-crud-field', { label: 'demo.confirmPassword.label' })
-  confirmPassword!: string;
-=======
 
   @required()
   @uielement('ngx-decaf-crud-field', {
@@ -100,7 +78,6 @@
     type: 'checkbox'
   })
   agree!: string;
->>>>>>> d3a00a3f
 
   // @list(OtherModel)
   // @minlength(1)
