--- conflicted
+++ resolved
@@ -1,8 +1,7 @@
 import { IonCheckbox, IonInput, IonSelect, IonTextarea } from '@ionic/angular';
-import { ComponentRef, HTMLStencilElement, TextFieldTypes } from '@ionic/core';
-import { ElementRef, Injector, Type } from '@angular/core';
+import { TextFieldTypes } from '@ionic/core';
+import { Injector, Type } from '@angular/core';
 import { FormGroup } from '@angular/forms';
-import { NgxRenderingEngine2 } from './NgxRenderingEngine2';
 
 export type KeyValue = Record<string, any>;
 
@@ -43,11 +42,7 @@
   injector?: Injector;
   content?: Node[][];
   children?: AngularDynamicOutput[];
-<<<<<<< HEAD
   instance?: Type<unknown>;
-=======
-  instance?:  Type<unknown>;
->>>>>>> d3a00a3f
 };
 
 export interface RenderedModel {
@@ -80,9 +75,9 @@
   > &
   Pick<IonTextarea, 'rows' | 'cols'> &
   Pick<IonCheckbox, 'alignment' | 'justify' | 'checked'> & {
-    type: PossibleInputTypes;
-    className: string | string[];
-  } & Record<string, unknown>;
+  type: PossibleInputTypes;
+  className: string | string[];
+} & Record<string, unknown>;
 
 export type StringOrBoolean = 'true' | 'false' | boolean;
 
@@ -113,7 +108,6 @@
 // }
 
 
-
 export interface IListComponentRefreshEvent {
   data: KeyValue[];
 }
@@ -127,6 +121,7 @@
   string,
   Record<string, FormServiceControl>
 >;
+
 
 export interface ModelRenderCustomEvent {
   detail: BaseCustomEvent;
@@ -145,8 +140,5 @@
   name?: string;
   component: string;
 }
-<<<<<<< HEAD
 
-export type FormFieldValueGetter<T> = (fieldName: string) => T | undefined;
-=======
->>>>>>> d3a00a3f
+export type FormFieldValueGetter<T> = (fieldName: string) => T | undefined;