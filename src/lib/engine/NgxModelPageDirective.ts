import { Directive, Input } from '@angular/core';
import {
  InternalError,
  IRepository,
  OperationKeys,
} from '@decaf-ts/db-decorators';
import { EventIds, Repository } from '@decaf-ts/core';
import { Metadata } from '@decaf-ts/decoration';
import { Model, Primitives } from '@decaf-ts/decorator-validation';
import { NgxPageDirective } from './NgxPageDirective';
import { ComponentEventNames } from './constants';
import { IBaseCustomEvent, IModelPageCustomEvent } from './interfaces';
import { KeyValue, DecafRepository } from './types';
import { Constructor, Metadata } from '@decaf-ts/decoration';
import { getModelAndRepository } from '../for-angular-common.module';

@Directive()
export abstract class NgxModelPageDirective extends NgxPageDirective {
  /**
   * @description Primary key value of the current model instance.
   * @summary Specifies the primary key value for the current model record being displayed or
   * manipulated by the component. This identifier is used for CRUD operations that target
   * specific records, such as read, update, and delete operations. The value corresponds to
   * the field designated as the primary key in the model definition.
   * @type {EventIds}
   * @memberOf module:lib/engine/NgxComponentDirective
   */
  @Input()
  override modelId!: EventIds;

  /**
   * @description The CRUD operation type to be performed on the model.
   * @summary Specifies which operation (Create, Read, Update, Delete) this component instance
   * should perform. This determines the UI behavior, form configuration, and available actions.
   * The operation affects form validation, field availability, and the specific repository
   * method called during data submission.
   *
   * @type {OperationKeys.CREATE | OperationKeys.READ | OperationKeys.UPDATE | OperationKeys.DELETE}
   * @default OperationKeys.READ
   *  @memberOf ModelPage
   */
  @Input()
  override operation:
    | OperationKeys.CREATE
    | OperationKeys.READ
    | OperationKeys.UPDATE
    | OperationKeys.DELETE = OperationKeys.READ;

  /**
   * @description The name of the model class to operate on.
   * @summary Identifies which registered model class this component should work with.
   * This name is used to resolve the model constructor from the global model registry
   * and instantiate the appropriate repository for data operations. The model must
   * be properly registered using the @Model decorator for resolution to work.
   *
   * @type {string}
   *  @memberOf ModelPage
   */
  @Input()
  modelName!: string;

  /**
   * @description Array of operations allowed for the current model instance.
   * @summary Dynamically determined list of operations that are permitted based on
   * the current context and model state. Initially contains CREATE and READ operations,
   * with UPDATE and DELETE added when a modelId is present. This controls which
   * action buttons are displayed and which operations are accessible to the user.
   *
   * @type {OperationKeys[]}
   * @default [OperationKeys.CREATE, OperationKeys.READ]
   * @memberOf ModelPage
   */
  allowedOperations: OperationKeys[] = [
    OperationKeys.CREATE,
    OperationKeys.READ,
  ];

  /**
   * @description Current model data loaded from the repository.
   * @summary Stores the raw data object representing the current model instance retrieved
   * from the repository. This property holds the actual data values for the model being
   * displayed or edited, and is set to undefined when no data is available or when an
   * error occurs during data loading.
   * @type {KeyValue | undefined}
   * @default undefined
   * @memberOf NgxModelPageDirective
   */
  modelData: KeyValue | undefined = undefined;

  /**
   * @description Error message from failed operations.
   * @summary Stores error messages that occur during repository operations such as
   * data loading, creation, update, or deletion. When set, this indicates an error
   * state that should be displayed to the user. Cleared on successful operations.
   * @type {string | undefined}
   * @default undefined
   * @memberOf NgxModelPageDirective
   */
  errorMessage: string | undefined = undefined;

  // constructor(@Inject(CPTKN) hm: boolean = true, @Inject(CPTKN) protected toastController?: ToastController) {
  //   super("NgxModelPageDirective");
  // }

  override get pageTitle(): string {
    if (!this.modelName && this.model instanceof Model)
      this.modelName = this.model?.constructor?.name || '';
    if (!this.operation)
      return this.title ? this.title : `Listing ${this.modelName}`;
    const operation =
      this.operation.charAt(0).toUpperCase() +
      this.operation.slice(1).toLowerCase();
    return this.modelName ? `${operation} ${this.modelName}` : this.title;
  }
  /**
   * @description Lazy-initialized repository getter with model resolution.
   * @summary Creates and returns a repository instance for the specified model name.
   * Resolves the model constructor from the global registry, instantiates the repository,
   * and creates a new model instance. Throws an InternalError if the model is not
   * properly registered with the @Model decorator.
   *
   * @return {DecafRepository<Model>} The repository instance for the current model
   *
   * @throws {InternalError} When the model is not found in the registry
   */
<<<<<<< HEAD
  protected override get repository(): DecafRepository<Model> {
    if (!this._repository) {
      const constructor = Model.get(this.modelName);
      if (!constructor)
        throw new InternalError(
          'Cannot find model. was it registered with @model?'
        );
      this._repository = Repository.forModel(constructor);
      if (!this.pk) this.pk = Model.pk(constructor) as string;
      this.model = new constructor() as Model;
=======
  protected override get repository(): DecafRepository<Model> | undefined{
    try {
      if (!this._repository) {
        const constructor = Model.get(this.modelName);
        if (!constructor)
          throw new InternalError(
            'Cannot find model. was it registered with @model?',
          );
        this._repository = Repository.forModel(constructor);
        if (!this.pk)
          this.pk = this._repository.pk as string;
        this.model = new constructor() as Model;
      }
    }catch (error: unknown) {
      this.log.warn(`Error getting repository for model: ${this.modelName}. ${(error as Error).message}`);
      this._repository = undefined;
      // throw new InternalError((error as Error)?.message || (error as string));
>>>>>>> a28469af
    }
    return this._repository as DecafRepository<Model>;
  }

  /**
   * @description Angular lifecycle hook for component initialization.
   * @summary Initializes the component by setting up the logger instance using the getLogger
   * utility. This ensures that logging is available throughout the component's lifecycle
   * for error tracking and debugging purposes.
   */
  async ionViewWillEnter(): Promise<void> {
    // await super.ionViewWillEnter();
    if (this.modelId)
      this.allowedOperations = this.allowedOperations.concat([
        OperationKeys.UPDATE,
        OperationKeys.DELETE,
      ]);
    this.getLocale(this.modelName as string);
    await this.refresh(this.modelId);
    this.initialized = true;
  }

  /**
   * @description Refreshes the component data by loading the specified model instance.
   * @summary Loads model data from the repository based on the current operation type.
   * For READ, UPDATE, and DELETE operations, fetches the existing model data using
   * the provided unique identifier. Handles errors gracefully by logging them through
   * the logger instance.
   *
   * @param {string} [uid] - The unique identifier of the model to load; defaults to modelId
   */
  async refresh(uid?: EventIds): Promise<void> {
<<<<<<< HEAD
    if (!uid) uid = this.modelId;
    try {
      this._repository = this.repository;
      switch (this.operation) {
        case OperationKeys.READ:
        case OperationKeys.UPDATE:
        case OperationKeys.DELETE:
          this.model = (await this.handleGet(uid || this.modelId)) as Model;
          break;
      }
    } catch (error: unknown) {
      if (error instanceof NotFoundError) {
        this.errorMessage = error.message;
      }
      this.logger.error(error as Error | string);
=======
    if (!uid)
      uid = this.modelId;
    this._repository = this.repository;
    switch(this.operation){
      case OperationKeys.READ:
      case OperationKeys.UPDATE:
      case OperationKeys.DELETE:
        this.model = await this.handleGet(uid || this.modelId, this._repository, this.modelName as string) as Model;
      break;
>>>>>>> a28469af
    }
  }

  /**
   * @description Generic event handler for component events.
   * @summary Processes incoming events from child components and routes them to appropriate
   * handlers based on the event name. Currently handles SUBMIT events by delegating to
   * the handleSubmit method. This centralized event handling approach allows for easy
   * extension and consistent event processing.
   *
   * @param {IBaseCustomEvent} event - The event object containing event data and metadata
   */
  override async handleEvent(event: IBaseCustomEvent) {
    const { name } = event;
    switch (name) {
      case ComponentEventNames.SUBMIT:
        await this.handleSubmit(event);
        break;
    }
  }

  /**
   * @description Handles form submission events for CRUD operations.
   * @summary Processes form submission by executing the appropriate repository operation
   * based on the current operation type. Handles CREATE, UPDATE, and DELETE operations,
   * processes the form data, refreshes the repository cache, navigates back to the previous
   * page, and displays success notifications. Comprehensive error handling ensures robust
   * operation with detailed logging.
   *
   * @param {IBaseCustomEvent} event - The submit event containing form data
   * @return {Promise<IModelPageCustomEvent|void>} Promise that resolves on success or throws on error
   */
  async handleSubmit(
    event: IBaseCustomEvent,
    redirect: boolean = false
  ): Promise<IModelPageCustomEvent | void> {
    try {
      const repo = this._repository as IRepository<Model>;
      const operation =
        this.operation === OperationKeys.READ
          ? 'delete'
          : this.operation.toLowerCase();
      const data = this.parseData(
        event.data as KeyValue,
        operation as OperationKeys
      );
      const result =
        this.operation === OperationKeys.CREATE
          ? await repo.create(data as Model)
          : this.operation === OperationKeys.UPDATE
            ? await repo.update(data as Model)
            : repo.delete(data as string | number);
      const message = await this.translate(
        `operations.${operation}.${result ? 'success' : 'error'}`,
        {
          '0': this.pk,
          '1': this.modelId || (result as KeyValue)[this.pk],
        }
      );

      if (result) {
        (repo as DecafRepository<Model>).refresh(
          repo.class,
          this.operation,
          this.modelId as EventIds
        );
        if (redirect) this.location.back();
      }
      return {
        ...event,
        success: result ? true : false,
        message,
      };
    } catch (error: unknown) {
      this.log.error(error as Error | string);
      return {
        ...event,
        success: false,
        message: error instanceof Error ? error.message : (error as string),
      };
    }
  }

  /**
   * @description Retrieves a model instance from the repository by unique identifier.
   * @summary Fetches a specific model instance using the repository's read method.
   * Handles both string and numeric identifiers by automatically converting numeric
   * strings to numbers. If no identifier is provided, logs an informational message
   * and navigates back to the previous page. Returns undefined for missing instances.
   *
   * @param {string} uid - The unique identifier of the model instance to retrieve
   * @return {Promise<Model | undefined>} Promise resolving to the model instance or undefined
   */
  async handleGet(uid?: EventIds, repository?: IRepository<Model>, modelName?: string): Promise<Model | undefined> {
    if (!uid) {
<<<<<<< HEAD
      this.logger.info(
        'No key passed to model page read operation, backing to last page'
      );
      this.location.back();
      return undefined;
    }
    const pk = Model.pk((this.model as any).constructor) as string;
    const type = Metadata.type((this.model as any).constructor, pk).name;

    if (!this.pk) this.pk = pk;
    const result = await (this._repository as IRepository<Model>).read(
      ([Primitives.NUMBER, Primitives.BIGINT].includes(type.toLowerCase())
        ? Number(uid)
        : uid) as string | number
    );
    return result ?? undefined;
=======
      this.log.info('No key passed to model page read operation, backing to last page');
      this.location.back();
      return undefined;
    }

    const getRepository = async (modelName: string, parent?: string, model?: KeyValue): Promise<DecafRepository<Model> | undefined> => {
      if(this._repository)
        return this._repository as DecafRepository<Model>;
      const constructor = Model.get(modelName);
      if (constructor) {
        const properties = Metadata.properties(constructor as Constructor<Model>) as string[];
        if(!model)
          model = {} as KeyValue;
        for (const prop of properties) {
          const type = Metadata.type(constructor as Constructor<Model>, prop).name;
          const context = getModelAndRepository(type as string);
          if(!context)
            return getRepository(type, prop, model);
          const {repository} = context;
          if(modelName === this.modelName) {
            const data = await this.handleGet(uid, repository, modelName);
            this.model = Model.build({[prop]: data}, modelName);
          } else {
            model[prop as string] = Model.build({}, type);
          }
        }
        (this.model as KeyValue)[parent as string] = Model.build(model, modelName);
      }
    }

    repository = (repository || await getRepository(modelName as string)) as IRepository<Model>;
    if(!repository)
      return this.model as Model;
    const type = Metadata.type(repository.class as Constructor<Model>, repository.pk as string).name;
    try {
      const result = await (repository as IRepository<Model>).read(
        ([Primitives.NUMBER, Primitives.BIGINT].includes(type.toLowerCase()) ? Number(uid) : uid) as string | number,
      );
      return result;
    } catch (error: unknown) {
      this.log.for(this.handleGet).info(`Error getting model instance with id ${uid}: ${(error as Error).message}`);
      return undefined;
    }
>>>>>>> a28469af
  }

  /**
   * @description Parses and transforms form data for repository operations.
   * @summary Converts raw form data into the appropriate format for repository operations.
   * For DELETE operations, returns the primary key value (string or number). For CREATE
   * and UPDATE operations, builds a complete model instance using the Model.build method
   * with proper primary key assignment for updates.
   *
   * @param {Partial<Model>} data - The raw form data to be processed
   * @return {Model | string | number} Processed data ready for repository operations
   * @private
   */
  private parseData(
    data: Partial<Model>,
    operation: OperationKeys
  ): Model | EventIds {
    const repo = this._repository as IRepository<Model>;
    let uid = this.modelId as EventIds;
    const pk = (repo as any).pk as string;
    if ((repo as any)[pk as any] === ('id' as keyof Model)) uid = Number(uid);
    if (operation !== OperationKeys.DELETE)
      return Model.build(
        this.modelId ? Object.assign(data, { [pk]: uid }) : data,
        this.modelName
      ) as Model;
    return uid as EventIds;
  }
}<|MERGE_RESOLUTION|>--- conflicted
+++ resolved
@@ -123,18 +123,6 @@
    *
    * @throws {InternalError} When the model is not found in the registry
    */
-<<<<<<< HEAD
-  protected override get repository(): DecafRepository<Model> {
-    if (!this._repository) {
-      const constructor = Model.get(this.modelName);
-      if (!constructor)
-        throw new InternalError(
-          'Cannot find model. was it registered with @model?'
-        );
-      this._repository = Repository.forModel(constructor);
-      if (!this.pk) this.pk = Model.pk(constructor) as string;
-      this.model = new constructor() as Model;
-=======
   protected override get repository(): DecafRepository<Model> | undefined{
     try {
       if (!this._repository) {
@@ -145,14 +133,13 @@
           );
         this._repository = Repository.forModel(constructor);
         if (!this.pk)
-          this.pk = this._repository.pk as string;
+          this.pk = Model.pk(constructor) as string;
         this.model = new constructor() as Model;
       }
     }catch (error: unknown) {
       this.log.warn(`Error getting repository for model: ${this.modelName}. ${(error as Error).message}`);
       this._repository = undefined;
       // throw new InternalError((error as Error)?.message || (error as string));
->>>>>>> a28469af
     }
     return this._repository as DecafRepository<Model>;
   }
@@ -185,7 +172,6 @@
    * @param {string} [uid] - The unique identifier of the model to load; defaults to modelId
    */
   async refresh(uid?: EventIds): Promise<void> {
-<<<<<<< HEAD
     if (!uid) uid = this.modelId;
     try {
       this._repository = this.repository;
@@ -200,18 +186,7 @@
       if (error instanceof NotFoundError) {
         this.errorMessage = error.message;
       }
-      this.logger.error(error as Error | string);
-=======
-    if (!uid)
-      uid = this.modelId;
-    this._repository = this.repository;
-    switch(this.operation){
-      case OperationKeys.READ:
-      case OperationKeys.UPDATE:
-      case OperationKeys.DELETE:
-        this.model = await this.handleGet(uid || this.modelId, this._repository, this.modelName as string) as Model;
-      break;
->>>>>>> a28469af
+      this.log.error(error as Error | string);
     }
   }
 
@@ -249,7 +224,7 @@
     redirect: boolean = false
   ): Promise<IModelPageCustomEvent | void> {
     try {
-      const repo = this._repository as IRepository<Model>;
+      const repo = this._repository as IRepository<any>;
       const operation =
         this.operation === OperationKeys.READ
           ? 'delete'
@@ -305,26 +280,8 @@
    * @param {string} uid - The unique identifier of the model instance to retrieve
    * @return {Promise<Model | undefined>} Promise resolving to the model instance or undefined
    */
-  async handleGet(uid?: EventIds, repository?: IRepository<Model>, modelName?: string): Promise<Model | undefined> {
+  async handleGet(uid?: EventIds, repository?: IRepository<any>, modelName?: string): Promise<Model | undefined> {
     if (!uid) {
-<<<<<<< HEAD
-      this.logger.info(
-        'No key passed to model page read operation, backing to last page'
-      );
-      this.location.back();
-      return undefined;
-    }
-    const pk = Model.pk((this.model as any).constructor) as string;
-    const type = Metadata.type((this.model as any).constructor, pk).name;
-
-    if (!this.pk) this.pk = pk;
-    const result = await (this._repository as IRepository<Model>).read(
-      ([Primitives.NUMBER, Primitives.BIGINT].includes(type.toLowerCase())
-        ? Number(uid)
-        : uid) as string | number
-    );
-    return result ?? undefined;
-=======
       this.log.info('No key passed to model page read operation, backing to last page');
       this.location.back();
       return undefined;
@@ -360,7 +317,7 @@
       return this.model as Model;
     const type = Metadata.type(repository.class as Constructor<Model>, repository.pk as string).name;
     try {
-      const result = await (repository as IRepository<Model>).read(
+      const result = await (repository as IRepository<any>).read(
         ([Primitives.NUMBER, Primitives.BIGINT].includes(type.toLowerCase()) ? Number(uid) : uid) as string | number,
       );
       return result;
@@ -368,7 +325,6 @@
       this.log.for(this.handleGet).info(`Error getting model instance with id ${uid}: ${(error as Error).message}`);
       return undefined;
     }
->>>>>>> a28469af
   }
 
   /**
@@ -386,7 +342,7 @@
     data: Partial<Model>,
     operation: OperationKeys
   ): Model | EventIds {
-    const repo = this._repository as IRepository<Model>;
+    const repo = this._repository as IRepository<any>;
     let uid = this.modelId as EventIds;
     const pk = (repo as any).pk as string;
     if ((repo as any)[pk as any] === ('id' as keyof Model)) uid = Number(uid);
