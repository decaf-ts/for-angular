--- conflicted
+++ resolved
@@ -15,11 +15,7 @@
   </ng-container>
 } @else {
   <ng-container #component [formGroup]="formGroup">
-<<<<<<< HEAD
-    <div #container [class]="'dcf-input-item ' + operation">
-=======
-    <div [class]="'dcf-input-item ' + (operation || 'create')">
->>>>>>> 31fdd4ff
+    <div #container [class]="'dcf-input-item ' + (operation || 'create')">
         @if(type === 'textarea') {
           <ion-textarea
             [mode]="mode"
