/**
 * @module module:lib/components/filter/filter.component
 * @description Filter component module.
 * @summary Provides `FilterComponent` which builds advanced, multi-step filter
 * queries (index → condition → value) and emits filter events for data querying.
 * It supports responsive behavior, suggestions and integration with `SearchbarComponent`.
 *
 * @link {@link FilterComponent}
 */

import {
  Component,
  ElementRef,
  EventEmitter,
  Input,
  OnDestroy,
  OnInit,
  Output,
  ViewChild,
} from '@angular/core';
import { TranslatePipe } from '@ngx-translate/core';
import { FormsModule } from '@angular/forms';
import { debounceTime, fromEvent, Subscription } from 'rxjs';
import {
  IonButton,
  IonChip,
  IonIcon,
  IonSelect,
  IonSelectOption,
} from '@ionic/angular/standalone';
import {
  chevronDownOutline,
  trashOutline,
  closeOutline,
  searchOutline,
  arrowDownOutline,
  arrowUpOutline,
  chevronUpOutline,
} from 'ionicons/icons';
import { addIcons } from 'ionicons';
import { Model } from '@decaf-ts/decorator-validation';
import { OrderDirection, Repository } from '@decaf-ts/core';
import { NgxComponentDirective } from '../../engine/NgxComponentDirective';
import { Dynamic } from '../../engine/decorators';
import { IFilterQuery, IFilterQueryItem } from '../../engine/interfaces';
import { getWindowWidth } from '../../utils/helpers';
import { SearchbarComponent } from '../searchbar/searchbar.component';

/**
 * @description Advanced filter component for creating dynamic search filters with step-by-step construction.
 * @summary This component provides a comprehensive filtering interface that allows users to build
 * complex search criteria using a three-step approach: select index → select condition → enter value.
 * It supports filtering by multiple field indexes, comparison conditions, and values, displaying
 * selected filters as removable chips. The component is responsive and includes auto-suggestions
 * with keyboard navigation support.
 *
 * @example
 * ```html
 * <ngx-decaf-filter
 *   [indexes]="['name', 'email', 'department', 'status']"
 *   [conditions]="['Equal', 'Contains', 'Greater Than', 'Less Than']"
 *   [sort]="['createdAt', 'updatedAt']"
 *   [disableSort]="false"
 *   (filterEvent)="onFiltersChanged($event)">
 * </ngx-decaf-filter>
 * ```
 *
 * @mermaid
 * sequenceDiagram
 *   participant U as User
 *   participant F as FilterComponent
 *   participant P as Parent Component
 *
 *   U->>F: Focus input field
 *   F->>F: handleFocus() - Show available indexes
 *   U->>F: Select index (e.g., "name")
 *   F->>F: addFilter() - Step 1 completed
 *   F->>F: Show available conditions
 *   U->>F: Select condition (e.g., "Contains")
 *   F->>F: addFilter() - Step 2 completed
 *   F->>F: Show value input prompt
 *   U->>F: Enter value and press Enter
 *   F->>F: addFilter() - Step 3 completed
 *   F->>F: Create complete filter object
 *   F->>P: Emit filterEvent with new filter array
 *   F->>F: Reset to step 1 for next filter
 *
 * @memberOf ForAngularCommonModule
 */
@Dynamic()
@Component({
  selector: 'ngx-decaf-filter',
  templateUrl: './filter.component.html',
  styleUrls: ['./filter.component.scss'],
  imports: [
    FormsModule,
    TranslatePipe,
    IonChip,
    IonIcon,
    IonButton,
    IonSelect,
    IonSelectOption,
    IonIcon,
    SearchbarComponent,
  ],
  standalone: true,
  host: { '[attr.id]': 'uid' },
})
export class FilterComponent
  extends NgxComponentDirective
  implements OnInit, OnDestroy
{
  /**
   * @description Reference to the dropdown options container element.
   * @summary ViewChild reference used to access and manipulate the dropdown options element
   * for highlighting filtered items and managing visual feedback during option selection.
   * This element contains the filterable suggestions that users can interact with.
   *
   * @type {ElementRef}
   * @memberOf FilterComponent
   */
  @ViewChild('optionsFilterElement', { read: ElementRef, static: false })
  optionsFilterElement!: ElementRef;

  /**
   * @description Available field indexes for filtering operations.
   * @summary Defines the list of field names that users can filter by. These represent
   * the data properties available for filtering operations. Each index corresponds to
   * a field in the data model that supports comparison operations.
   *
   * @type {string[]}
   * @default []
   * @memberOf FilterComponent
   */
  @Input()
  indexes: string[] = [];

  @Input()
  multiple: boolean = false;

  /**
   * @description Available comparison conditions for filters.
   * @summary Defines the list of comparison operators that can be used when creating filters.
   * These conditions determine how the filter value is compared against the field value.
   * Common conditions include equality, containment, and numerical comparison operations.
   *
   * @type {string[]}
   * @default []
   * @memberOf FilterComponent
   */
  @Input()
  conditions: string[] = [
    'Equal',
    'Contains',
    'Not Contains',
    'Greater Than',
    'Less Than',
    'Not Equal',
  ];

  /**
   * @description Available sorting options for the filtered data.
   * @summary Defines the list of field names that can be used for sorting the filtered results.
   * When disableSort is false, this array is automatically merged with the indexes array
   * to provide comprehensive sorting capabilities.
   *
   * @type {string[]}
   * @default []
   * @memberOf FilterComponent
   */
  @Input()
  sortBy: string[] = [];

  /**
   * @description Controls whether sorting functionality is disabled.
   * @summary When set to true, prevents the automatic merging of sort and indexes arrays,
   * effectively disabling sorting capabilities. This is useful when you want to provide
   * filtering without sorting options.
   *
   * @type {boolean}
   * @default false
   * @memberOf FilterComponent
   */
  @Input()
  disableSort: boolean = false;

  /**
   * @description Current window width for responsive behavior.
   * @summary Stores the current browser window width in pixels. This value is updated
   * on window resize events to enable responsive filtering behavior and layout adjustments
   * based on available screen space.
   *
   * @type {number}
   * @memberOf FilterComponent
   */
  windowWidth!: number;

  /**
   * @description Available options for the current filter step.
   * @summary Contains the list of options available for selection in the current step.
   * This array changes dynamically based on the current step: indexes → conditions → empty for value input.
   *
   * @type {string[]}
   * @default []
   * @memberOf FilterComponent
   */
  options: string[] = [];

  /**
   * @description Filtered options based on user input.
   * @summary Contains the subset of options that match the current user input for real-time
   * filtering. This array is updated as the user types to show only relevant suggestions
   * in the dropdown menu.
   *
   * @type {string[]}
   * @default []
   * @memberOf FilterComponent
   */
  filteredOptions: string[] = [];

  /**
   * @description Complete filter objects created by the user.
   * @summary Array of complete filter objects, each containing index, condition, and value properties.
   * These represent the active filters that can be applied to data operations.
   *
   * @type {KeyValue[]}
   * @default []
   * @memberOf FilterComponent
   */
  filterValue: IFilterQueryItem[] = [];

  /**
   * @description Current filter being constructed.
   * @summary Temporary object that accumulates filter properties (index, condition, value)
   * during the three-step filter creation process. Gets added to filterValue when complete.
   *
   * @type {KeyValue}
   * @default {}
   * @memberOf FilterComponent
   */
  lastFilter: IFilterQueryItem = {};

  /**
   * @description Current step in the filter creation process.
   * @summary Tracks the current step of filter creation: 1 = index selection, 2 = condition selection,
   * 3 = value input. Automatically resets to 1 after completing a filter.
   *
   * @type {number}
   * @default 1
   * @memberOf FilterComponent
   */
  step: number = 1;

  /**
   * @description Controls dropdown visibility state.
   * @summary Boolean flag that determines whether the options dropdown is currently visible.
   * Used to manage the dropdown's open/close state and coordinate with focus/blur events.
   *
   * @type {boolean}
   * @default false
   * @memberOf FilterComponent
   */
  dropdownOpen: boolean = false;

  /**
   * @description Current input field value.
   * @summary Stores the current text input value that the user is typing. This value is
   * bound to the input field and is cleared after each successful filter step completion.
   *
   * @type {string}
   * @default ''
   * @memberOf FilterComponent
   */
  override value: string = '';

  /**
   * @description Current sorting field value.
   * @summary Stores the field name currently selected for sorting operations.
   * This value determines which field is used to order the filtered results.
   * Defaults to 'id' and can be changed through the sort dropdown selection.
   *
   * @type {string}
   * @default 'id'
   * @memberOf FilterComponent
   */
  sortValue: string = 'id';

  /**
   * @description Current sorting direction.
   * @summary Defines the direction of the sort operation - ascending or descending.
   * This value works in conjunction with sortValue to determine the complete
   * sorting configuration for filtered results.
   *
   * @type {OrderDirection}
   * @default OrderDirection.DSC
   * @memberOf FilterComponent
   */
  sortDirection: OrderDirection = OrderDirection.DSC;

  /**
   * @description Subscription for window resize events.
   * @summary RxJS subscription that listens for window resize events with debouncing
   * to update the windowWidth property. This enables responsive behavior and prevents
   * excessive updates during resize operations.
   *
   * @type {Subscription}
   * @memberOf FilterComponent
   */
  windowResizeSubscription!: Subscription;

  /**
   * @description Event emitter for filter changes.
   * @summary Emits filter events when the user creates, modifies, or clears filters.
   * The emitted value contains an array of complete filter objects or undefined when
   * filters are cleared. Parent components listen to this event to update their data display.
   *
   * @type {EventEmitter<KeyValue[] | undefined>}
   * @memberOf FilterComponent
   */
  @Output()
  filterEvent: EventEmitter<IFilterQuery | undefined> = new EventEmitter<
    IFilterQuery | undefined
  >();

  /**
   * @description Event emitter for search events.
   * @summary Emits search events when the user interacts with the searchbar.
   * @type {EventEmitter<string>}
   * @memberOf FilterComponent
   */
  @Output()
  searchEvent: EventEmitter<string> = new EventEmitter<string>();

  /**
   * @description Constructor for FilterComponent.
   * @summary Initializes a new instance of the FilterComponent.
   * Calls the parent constructor with the component name to establish base locale string generation
   * and internationalization support.
   *
   * @memberOf FilterComponent
   */
  constructor() {
    super('FilterComponent');
    addIcons({
      chevronDownOutline,
      trashOutline,
      closeOutline,
      searchOutline,
      arrowDownOutline,
      arrowUpOutline,
      chevronUpOutline,
    });
  }

  /**
   * @description Initializes the component after Angular first displays the data-bound properties.
   * @summary Sets up the component by initializing window width tracking, setting up resize event
   * subscriptions with debouncing, configuring sorting options, and calling the base initialization.
   * This method prepares the component for user interaction and responsive behavior.
   *
   * @mermaid
   * sequenceDiagram
   *   participant A as Angular Lifecycle
   *   participant F as FilterComponent
   *   participant W as Window
   *   participant R as RxJS
   *
   *   A->>F: ngOnInit()
   *   F->>W: getWindowWidth()
   *   W-->>F: Return current width
   *   F->>R: Setup resize subscription with debounce
   *   R-->>F: Subscription created
   *   alt disableSort is false
   *     F->>F: Merge sort and indexes arrays
   *   end
   *   F->>F: Call initialize()
   *
   * @returns {Promise<void>}
   * @memberOf FilterComponent
   */
  async ngOnInit(): Promise<void> {
    this.windowWidth = getWindowWidth() as number;
    this.windowResizeSubscription = fromEvent(window, 'resize')
      .pipe(debounceTime(300))
      .subscribe(() => {
        this.windowWidth = getWindowWidth() as number;
      });

    this.getIndexes();
    this.initialize();
  }

  /**
   * @description Retrieves and configures available indexes for filtering and sorting.
   * @summary Extracts field indexes from the model if available and merges them with
   * sorting options when sorting is enabled. This method sets up the available field
   * options for both filtering and sorting operations based on the model structure.
   *
   * @returns {void}
   * @memberOf FilterComponent
   */
  getIndexes(): void {
    if (this.model)
      this.indexes = Object.keys(Model.indexes(this.model as Model) || {});
    if (!this.disableSort) {
      this.sortBy = [...this.sortBy, ...this.indexes];
      if (this.repository)
        this.sortValue = this.repository['pk'] || this.sortValue;
    }
  }

  /**
   * @description Cleanup method called when the component is destroyed.
   * @summary Unsubscribes from window resize events to prevent memory leaks.
   * This is essential for proper cleanup of RxJS subscriptions when the component
   * is removed from the DOM.
   *
   * @returns {void}
   * @memberOf FilterComponent
   */
  override async ngOnDestroy(): Promise<void> {
    super.ngOnDestroy();
    if (this.windowResizeSubscription)
      this.windowResizeSubscription.unsubscribe();
    this.clear();
  }

  /**
   * @description Handles input events from the text field.
   * @summary Processes user input and filters the available options based on the typed value.
   * This method provides real-time filtering of suggestions as the user types in the input field.
   *
   * @param {InputEvent} event - The input event containing the new value
   * @returns {void}
   * @memberOf FilterComponent
   */
  handleInput(event: InputEvent): void {
    const { value } = event.target as HTMLInputElement;
    this.filteredOptions = this.filterOptions(value);
  }

  /**
   * @description Handles focus events on the input field.
   * @summary Sets up the available options when the input field receives focus and opens the dropdown.
   * If no options are provided, automatically determines the appropriate options based on current step.
   * This method initializes the dropdown with contextually relevant suggestions.
   *
   * @param {string[]} options - Optional array of options to display
   * @returns {void}
   * @memberOf FilterComponent
   */
  handleFocus(options: string[] = []): void {
    if (!options.length) options = this.getOptions();
    this.filteredOptions = this.options = options;
    this.dropdownOpen = true;
  }

  /**
   * @description Handles blur events on the input field with delayed closing.
   * @summary Manages the dropdown closing behavior with a delay to allow for option selection.
   * Uses a two-phase approach to prevent premature closing when users click on dropdown options.
   *
   * @param {boolean} close - Internal flag to control the closing phase
   * @returns {void}
   * @memberOf FilterComponent
   */
  handleBlur(close: boolean = false): void {
    if (!close) {
      this.dropdownOpen = false;
      setTimeout(() => {
        this.handleBlur(true);
      }, 100);
    } else {
      if (!this.dropdownOpen && this.options.length) {
        setTimeout(() => {
          this.options = [];
          this.dropdownOpen = false;
        }, 50);
      }
    }
  }

  /**
   * @description Determines the appropriate options based on the current filter step.
   * @summary Returns the contextually relevant options for the current step in the filter creation process.
   * Step 1 shows indexes, Step 2 shows conditions, Step 3 shows no options (value input).
   *
   * @returns {string[]} Array of options appropriate for the current step
   * @memberOf FilterComponent
   */
  getOptions(): string[] {
    switch (this.step) {
      case 1:
        this.options = this.indexes;
        break;
      case 2:
        this.options = this.conditions;
        break;
      case 3:
        this.options = [];
        break;
    }
    return this.options;
  }

  /**
   * @description Adds a filter step or completes filter creation through a three-step process.
   * @summary Core method for building filters step by step: Step 1 (Index) → Step 2 (Condition) → Step 3 (Value).
   * When all steps are complete, creates a complete filter object and adds it to the filter collection.
   * Handles both keyboard events (Enter to submit) and programmatic calls.
   *
   * @param {string} value - The value to add for the current step
   * @param {CustomEvent} event - Optional event (KeyboardEvent triggers submission when value is empty)
   * @returns {void}
   *
   * @mermaid
   * sequenceDiagram
   *   participant U as User
   *   participant F as FilterComponent
   *
   *   U->>F: addFilter(value, event)
   *   F->>F: Trim and validate value
   *   alt KeyboardEvent && empty value
   *     F->>F: submit() - Send current filters
   *   else Valid value or step 3
   *     alt Step 1 (Index)
   *       F->>F: lastFilter.index = value
   *       F->>F: options = conditions
   *     else Step 2 (Condition)
   *       F->>F: lastFilter.condition = value
   *       F->>F: options = []
   *     else Step 3 (Value)
   *       F->>F: lastFilter.value = value
   *       F->>F: Add complete filter to filterValue
   *       F->>F: Reset step to 1
   *     end
   *     F->>F: Increment step
   *     F->>F: Clear input & focus
   *     F->>F: Show next options
   *   end
   *
   * @memberOf FilterComponent
   */
  async addFilter(value: string, event?: CustomEvent): Promise<void> {
    value = value.trim();
    if (event instanceof KeyboardEvent && !value) {
      this.submit();
    } else {
      if ((value && !(event instanceof KeyboardEvent)) || this.step === 3) {
        const filter = this.lastFilter;
        switch (this.step) {
          case 1:
            filter['index'] = value;
            this.options = this.conditions;
            break;
          case 2:
            filter['condition'] = value;
            this.options = [];
            break;
          case 3:
            filter['value'] = value;
            this.options = this.indexes;
            break;
        }
        if (!this.filterValue.length) {
          this.filterValue.push(filter);
        } else {
          if (this.step === 1) this.filterValue.push(filter);
        }
        if (this.step === 3) {
          this.step = 0;
          this.filterValue[this.filterValue.length - 1] = filter;
          this.lastFilter = {};
<<<<<<< HEAD
          if (!this.multiple) return this.submit();
=======
          if(!this.multiple)
            return await this.submit();
>>>>>>> 0c3f1179
        }

        this.step++;
        this.value = '';
        if (this.options.length) this.handleFocus(this.options);
        this.component.nativeElement.querySelector('#dcf-filter-field').focus();
      }
    }
  }

  /**
   * @description Selects an option from the dropdown suggestions.
   * @summary Handles option selection when a user clicks on a suggestion in the dropdown.
   * This method acts as a bridge between dropdown clicks and the main addFilter logic.
   *
   * @param {CustomEvent} event - The click event from the dropdown option
   * @param {string} value - The selected option value
   * @returns {void}
   * @memberOf FilterComponent
   */
  selectOption(value: string): void {
    this.addFilter(value);
  }

  /**
   * @description Determines if a filter option can be individually removed.
   * @summary Checks whether a filter component should display a close icon for removal.
   * Only value options can be removed individually; index and condition options are part
   * of the complete filter structure and cannot be removed separately.
   *
   * @param {string} option - The filter option text to check
   * @returns {boolean} True if the option can be cleared individually, false otherwise
   * @memberOf FilterComponent
   */
  allowClear(option: string): boolean {
    return (
      this.indexes.indexOf(option) === -1 &&
      this.conditions.indexOf(option) === -1
    );
  }

  /**
   * @description Removes a complete filter from the collection based on filter value.
   * @summary Removes a complete filter by matching the provided value against filter values
   * in the collection. Uses string normalization to handle accents and case differences.
   * After removal, resets the interface to show available indexes for new filter creation.
   *
   * @param {string} filter - The filter value to remove (matches against filter.value property)
   * @returns {void}
   *
   * @mermaid
   * sequenceDiagram
   *   participant U as User
   *   participant F as FilterComponent
   *
   *   U->>F: removeFilter(filterValue)
   *   F->>F: cleanString(filterValue)
   *   F->>F: Filter out matching filter objects
   *   F->>F: Clear input value
   *   F->>F: handleFocus(indexes) - Reset to index selection
   *   Note over F: Filter removed and UI reset
   *
   * @memberOf FilterComponent
   */
  removeFilter(filter: string): void {
    function cleanString(filter: string): string {
      return filter
        .toLowerCase() // convert all characters to lowercase
        .normalize('NFD') // separate accent marks from characters
        .replace(/[\u0300-\u036f]/g, '') // remove accent marks
        .replace(/\s+/g, ''); // remove all whitespace
    }
    this.value = '';
    this.filterValue = this.filterValue.filter(
      (item) =>
        item?.['value'] && cleanString(item?.['value']) !== cleanString(filter)
    );
    if (this.filterValue.length === 0) {
      this.step = 1;
      this.lastFilter = {};
    }
    this.handleFocus(this.indexes);
  }

  /**
   * @description Resets the component to its initial state.
   * @summary Clears all filter data, options, and resets the step counter to 1.
   * This method provides a clean slate for new filter creation without emitting events.
   *
   * @returns {void}
   * @memberOf FilterComponent
   */
  reset(submit: boolean = true): void {
    this.options = this.filteredOptions = this.filterValue = [];
    this.step = 1;
    this.lastFilter = {};
    this.value = '';
    if (submit) {
      setTimeout(() => {
        this.submit();
      }, 100);
    }
  }

  /**
   * @description Clears all filters and notifies parent components.
   * @summary Resets the component state and emits undefined to notify parent components
   * that all filters have been cleared. This triggers any connected data refresh logic.
   *
   * @param {string} value - Optional parameter (currently unused)
   * @returns {void}
   * @memberOf FilterComponent
   */
  clear(value?: string): void {
    if (!value) this.reset();
  }

  /**
   * @description Submits the current filter collection to parent components.
   * @summary Emits the current filter array to parent components when filters are ready
   * to be applied. Only emits if there are active filters. Clears options after submission.
   *
   * @returns {Promise<void>}
   * @memberOf FilterComponent
   */
  override async submit(): Promise<void> {
    this.filterEvent.emit({
      query: this.filterValue.length > 0 ? this.filterValue : undefined,
      sort: {
        value: this.sortValue,
        direction: this.sortDirection,
      },
    } as IFilterQuery);
    if (this.filterValue.length === 0) this.options = [];
  }

  /**
   * @description Toggles the sort direction between ascending and descending.
   * @summary Handles sort direction changes by toggling between ASC and DSC values.
   * When the direction changes, automatically triggers a submit to apply the new
   * sorting configuration to the filtered results.
   *
   * @returns {void}
   * @memberOf FilterComponent
   */
  handleSortDirectionChange(): void {
    const direction =
      this.sortDirection === OrderDirection.ASC
        ? OrderDirection.DSC
        : OrderDirection.ASC;
    if (direction !== this.sortDirection) {
      this.sortDirection = direction;
      this.submit();
    }
  }

  /**
   * @description Handles sort field selection changes from the dropdown.
   * @summary Processes sort field changes when users select a different field
   * from the sort dropdown. Updates the sortValue property and triggers
   * a submit to apply the new sorting configuration if the value has changed.
   *
   * @param {CustomEvent} event - The select change event containing the new sort field value
   * @returns {void}
   * @memberOf FilterComponent
   */
  handleSortChange(event: CustomEvent): void {
    const target = event.target as HTMLIonSelectElement;
    const value = target.value;
    if (value !== this.sortValue) {
      this.sortValue = value as string;
      this.submit();
    }
  }

  /**
   * @description Filters available options based on user input with visual highlighting.
   * @summary Performs real-time filtering of available options based on user input.
   * Also handles visual highlighting of matching options in the dropdown. Returns all
   * options if input is less than 2 characters for performance optimization.
   *
   * @param {string | null | undefined} value - The search value to filter by
   * @returns {string[]} Array of filtered options that match the input
   *
   * @mermaid
   * sequenceDiagram
   *   participant U as User
   *   participant F as FilterComponent
   *   participant D as DOM
   *
   *   U->>F: filterOptions(inputValue)
   *   alt inputValue < 2 characters
   *     F->>D: Remove existing highlights
   *     F-->>U: Return all options
   *   else inputValue >= 2 characters
   *     F->>D: Query all option elements
   *     F->>D: Add highlight to first matching option
   *     F->>F: Filter options by substring match
   *     F-->>U: Return filtered options
   *   end
   *
   * @memberOf FilterComponent
   */
  filterOptions(value: string | null | undefined): string[] {
    const optionsElement = this.optionsFilterElement.nativeElement;

    if (!value?.length || !value || value.length < 2) {
      const filteredOption = optionsElement.querySelector(
        '.dcf-filtering-item'
      );
      if (filteredOption) filteredOption.classList.remove('dcf-filtering-item');
      return this.options;
    }
    const options = optionsElement.querySelectorAll('.dcf-item');
    for (const option of options) {
      const isActive = option.textContent
        ?.toLowerCase()
        .includes(value.toLowerCase());
      if (isActive) {
        option.classList.add('dcf-filtering-item');
        break;
      }
    }
    return this.options.filter((option: string) =>
      option.toLowerCase().includes(value.toLowerCase() as string)
    );
  }

  /**
   * @description Handles search events from the integrated searchbar component.
   * @summary Processes search input from the searchbar and emits search events
   * to parent components. This method acts as a bridge between the internal
   * searchbar component and external search event listeners.
   *
   * @param {string | undefined} value - The search value entered by the user
   * @returns {void}
   * @memberOf FilterComponent
   */
  handleSearch(value: string | undefined): void {
    this.searchEvent.emit(value);
  }
}<|MERGE_RESOLUTION|>--- conflicted
+++ resolved
@@ -571,12 +571,8 @@
           this.step = 0;
           this.filterValue[this.filterValue.length - 1] = filter;
           this.lastFilter = {};
-<<<<<<< HEAD
-          if (!this.multiple) return this.submit();
-=======
           if(!this.multiple)
             return await this.submit();
->>>>>>> 0c3f1179
         }
 
         this.step++;
