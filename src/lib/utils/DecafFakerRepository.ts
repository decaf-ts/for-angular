--- conflicted
+++ resolved
@@ -54,12 +54,7 @@
     const limit = pkValues
       ? Object.values(pkValues || {}).length - 1
       : this.limit;
-<<<<<<< HEAD
     if (!pk) pk = (this._repository as any)['pk'] as string;
-=======
-    if (!pk)
-      pk = this._repository?.pk as string;
->>>>>>> a28469af
     if (!pkType)
       pkType = Metadata.type(this.repository.class, pk).name.toLowerCase();
 
